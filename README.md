--- conflicted
+++ resolved
@@ -18,23 +18,17 @@
 
 Download the pre-built standalone application for your platform:
 
-<<<<<<< HEAD
 - **macOS (Apple Silicon/M1/M2/M3)**: [Download HRSLinkageTool-macOS-ARM.zip](https://github.com/njw0709/linkdata/releases/latest/download/HRSLinkageTool-macOS-ARM.zip)
-=======
-- **macOS**: [Download HRSLinkageTool-macOS.zip](https://github.com/njw0709/linkdata/releases/latest/download/HRSLinkageTool-macOS.zip)
->>>>>>> ecf6e31d
   - Extract the ZIP file and run `HRSLinkageTool.app`
   - **First-time users**: Right-click the app and select "Open" to bypass macOS Gatekeeper (app is unsigned)
   - If you see "damaged" error, run in Terminal: `xattr -cr /path/to/HRSLinkageTool.app`
 
-<<<<<<< HEAD
 - **macOS (Intel)**: [Download HRSLinkageTool-macOS-Intel.zip](https://github.com/njw0709/linkdata/releases/latest/download/HRSLinkageTool-macOS-Intel.zip)
   - Extract the ZIP file and run `HRSLinkageTool.app`
   - **First-time users**: Right-click the app and select "Open" to bypass macOS Gatekeeper (app is unsigned)
   - If you see "damaged" error, run in Terminal: `xattr -cr /path/to/HRSLinkageTool.app`
 
-=======
->>>>>>> ecf6e31d
+- **Windows**: [Download HRSLinkageTool-Windows.zip](https://github.com/njw0709/linkdata/releases/latest/download/HRSLinkageTool-Windows.zip)
 - **Windows**: [Download HRSLinkageTool-Windows.zip](https://github.com/njw0709/linkdata/releases/latest/download/HRSLinkageTool-Windows.zip)
   - Extract the ZIP file and run `HRSLinkageTool.exe`
   - If Windows Defender SmartScreen warns about the app, click "More info" → "Run anyway"
